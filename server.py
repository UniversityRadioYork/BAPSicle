"""
    BAPSicle Server
    Next-gen audio playout server for University Radio York playout,
    based on WebStudio interface.

    Flask Server

    Authors:
        Matthew Stratford
        Michael Grace

    Date:
        October, November 2020
"""

import multiprocessing
import player
from flask import Flask, render_template, send_from_directory, request
import json
import setproctitle
import logging
from helpers.os_environment import isMacOS
from helpers.device_manager import DeviceManager

import pyttsx3
import config
from typing import Dict, List

setproctitle.setproctitle("BAPSicle - Server")


class BAPSicleServer():

    def __init__(self):

        process_title = "Server"
        setproctitle.setproctitle(process_title)
        multiprocessing.current_process().name = process_title

        startServer()

    def __del__(self):
        stopServer()


app = Flask(__name__, static_url_path='')

log = logging.getLogger('werkzeug')
log.disabled = True
app.logger.disabled = True

channel_to_q = []
channel_from_q = []
channel_p = []

stopping = False

<<<<<<< HEAD
=======

### General Endpoints

>>>>>>> ae5cea9c
@app.errorhandler(404)
def page_not_found(e):
    data = {
        'ui_page': "404",
        "ui_title": "404"
    }
    return render_template('404.html', data=data), 404


@app.route("/")
def ui_index():
    data = {
        'ui_page': "index",
        "ui_title": ""
    }
    return render_template('index.html', data=data)


@app.route("/config")
def ui_config():
    channel_states = []
    for i in range(3):
        channel_states.append(status(i))

    outputs = DeviceManager.getOutputs()

    data = {
        'channels': channel_states,
        'outputs': outputs,
        'ui_page': "config",
        "ui_title": "Config"
    }
    return render_template('config.html', data=data)


@app.route("/status")
def ui_status():
    channel_states = []
    for i in range(3):
        channel_states.append(status(i))

    data = {
        'channels': channel_states,
        'ui_page': "status",
        "ui_title": "Status"
    }
    return render_template('status.html', data=data)

### Channel Audio Options

@app.route("/player/<int:channel>/play")
def play(channel):

    channel_to_q[channel].put("PLAY")

    return ui_status()


@app.route("/player/<int:channel>/pause")
def pause(channel):

    channel_to_q[channel].put("PAUSE")

    return ui_status()


@app.route("/player/<int:channel>/unpause")
def unPause(channel):

    channel_to_q[channel].put("UNPAUSE")

    return ui_status()


@app.route("/player/<int:channel>/stop")
def stop(channel):

    channel_to_q[channel].put("STOP")

    return ui_status()


@app.route("/player/<int:channel>/seek/<int:pos>")
def seek(channel, pos):

    channel_to_q[channel].put("SEEK:" + str(pos))

    return ui_status()


@app.route("/player/<int:channel>/output/<name>")
def output(channel, name):
    channel_to_q[channel].put("OUTPUT:" + name)
    return ui_status()

@app.route("/player/<int:channel>/autoadvance/<int:state>")
def autoadvance(channel: int, state: int):
    channel_to_q[channel].put("AUTOADVANCE:" + str(state))
    return ui_status()

@app.route("/player/<int:channel>/repeat/<state>")
def repeat(channel: int, state):
    channel_to_q[channel].put("REPEAT:" + state.upper())
    return ui_status()

@app.route("/player/<int:channel>/playonload/<int:state>")
def playonload(channel: int, state: int):
    channel_to_q[channel].put("PLAYONLOAD:" + str(state))
    return ui_status()

### Channel Items

@app.route("/player/<int:channel>/load/<int:timeslotitemid>")
def load(channel:int, timeslotitemid: int):
    channel_to_q[channel].put("LOAD:" + str(timeslotitemid))
    return ui_status()

@app.route("/player/<int:channel>/unload")
def unload(channel):

    channel_to_q[channel].put("UNLOAD")

    return ui_status()

@app.route("/player/<int:channel>/add", methods=["POST"])
def add_to_plan(channel: int):
    new_item: Dict[str, any] = {
        "timeslotitemid": int(request.form["timeslotitemid"]),
        "filename": request.form["filename"],
        "title":  request.form["title"],
        "artist":  request.form["artist"],
    }

    channel_to_q[channel].put("ADD:" + json.dumps(new_item))

    return new_item

@app.route("/player/<int:channel>/move/<int:timeslotitemid>/<int:position>")
def move_plan(channel: int, timeslotitemid: int, position: int):
    channel_to_q[channel].put("MOVE:" + json.dumps({"timeslotitemid": timeslotitemid, "position": position}))
    
    #TODO Return
    return True

@app.route("/player/<int:channel>/remove/<int:timeslotitemid>")
def remove_plan(channel: int, timeslotitemid: int):
    channel_to_q[channel].put("REMOVE:" + timeslotitemid)

    #TODO Return
    return True

@app.route("/player/<int:channel>/clear")
def clear_channel_plan(channel: int):
    channel_to_q[channel].put("CLEAR")

    #TODO Return
    return True

### General Channel Endpoints

@app.route("/player/<int:channel>/status")
def status(channel):

    channel_to_q[channel].put("STATUS")
    while True:
        response = channel_from_q[channel].get()
        if response.startswith("STATUS:"):
            response = response[7:]
            response = response[response.index(":")+1:]
            try:
                response = json.loads(response)
            except:
                pass

            return response


@app.route("/quit")
def quit():
    stopServer()
    return "Shutting down..."


@app.route("/player/all/stop")
def all_stop():
    for channel in channel_to_q:
        channel.put("STOP")
    return ui_status()


@app.route("/player/all/clear")
def clear_all_channels():
    for channel in channel_to_q:
        channel.put("CLEAR") 
    return ui_status()


@app.route('/static/<path:path>')
def send_static(path):
    return send_from_directory('ui-static', path)


def startServer():
    if isMacOS():
        multiprocessing.set_start_method("spawn", True)
    for channel in range(3):

        channel_to_q.append(multiprocessing.Queue())
        channel_from_q.append(multiprocessing.Queue())
        channel_p.append(
            multiprocessing.Process(
                target=player.Player,
                args=(channel, channel_to_q[-1], channel_from_q[-1]),
                daemon=True
            )
        )
        channel_p[channel].start()

    # Welcome Speech

    text_to_speach = pyttsx3.init()
    text_to_speach.save_to_file(    
    """Thank-you for installing BAPSicle - the play-out server from the broadcasting and presenting suite.
    This server is accepting connections on port {0}
    The version of the server service is {1}
    Please refer to the documentation included with this application for further assistance.""".format(
        config.PORT,
        config.VERSION
    ),
    "dev/welcome.mp3"
    )
    text_to_speach.runAndWait()

    new_item: Dict[str, any] = {
        "timeslotitemid": 0,
        "filename": "dev/welcome.mp3",
        "title":  "Welcome to BAPSicle",
        "artist":  "University Radio York",
    }

    channel_to_q[0].put("ADD:" + json.dumps(new_item))
    channel_to_q[0].put("LOAD:0")
    channel_to_q[0].put("PLAY")

    # Don't use reloader, it causes Nested Processes!

    app.run(host='0.0.0.0', port=13500, debug=True, use_reloader=False)

def stopServer():
    print("Stopping server.py")
    for q in channel_to_q:
        q.put("QUIT")
    for player in channel_p:
        try:
            player.join()
        except:
            pass
    print("Stopped all players.")
    global stopping
    if stopping == False:
        stopping = True
        shutdown = request.environ.get('werkzeug.server.shutdown')
        if shutdown is None:
            print("Shutting down Server.")

        else:
            print("Shutting down Flask.")
            shutdown()


if __name__ == "__main__":
    print("BAPSicle is a service. Please run it like one.")<|MERGE_RESOLUTION|>--- conflicted
+++ resolved
@@ -55,12 +55,9 @@
 
 stopping = False
 
-<<<<<<< HEAD
-=======
 
 ### General Endpoints
 
->>>>>>> ae5cea9c
 @app.errorhandler(404)
 def page_not_found(e):
     data = {
