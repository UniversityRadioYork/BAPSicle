--- conflicted
+++ resolved
@@ -225,16 +225,9 @@
 
 # Channel Items
 
-
-<<<<<<< HEAD
 @app.route("/player/<int:channel>/load/<int:timeslotItemId>")
 def load(channel:int, timeslotItemId: int):
     channel_to_q[channel].put("LOAD:" + str(timeslotItemId))
-=======
-@app.route("/player/<int:channel>/load/<int:timeslotitemid>")
-def load(channel: int, timeslotitemid: int):
-    channel_to_q[channel].put("LOAD:" + str(timeslotitemid))
->>>>>>> afb63dbf
     return ui_status()
 
 
@@ -259,30 +252,16 @@
 
     return new_item
 
-<<<<<<< HEAD
 @app.route("/player/<int:channel>/move/<int:timeslotItemId>/<int:position>")
 def move_plan(channel: int, timeslotItemId: int, position: int):
     channel_to_q[channel].put("MOVE:" + json.dumps({"timeslotItemId": timeslotItemId, "position": position}))
-=======
-
-@app.route("/player/<int:channel>/move/<int:timeslotitemid>/<int:position>")
-def move_plan(channel: int, timeslotitemid: int, position: int):
-    channel_to_q[channel].put("MOVE:" + json.dumps({"timeslotitemid": timeslotitemid, "position": position}))
->>>>>>> afb63dbf
 
     # TODO Return
     return True
 
-<<<<<<< HEAD
 @app.route("/player/<int:channel>/remove/<int:timeslotItemId>")
 def remove_plan(channel: int, timeslotItemId: int):
     channel_to_q[channel].put("REMOVE:" + timeslotItemId)
-=======
-
-@app.route("/player/<int:channel>/remove/<int:timeslotitemid>")
-def remove_plan(channel: int, timeslotitemid: int):
-    channel_to_q[channel].put("REMOVE:" + timeslotitemid)
->>>>>>> afb63dbf
 
     # TODO Return
     return True
