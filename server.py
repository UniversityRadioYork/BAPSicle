"""
    BAPSicle Server
    Next-gen audio playout server for University Radio York playout,
    based on WebStudio interface.

    Flask Server

    Authors:
        Matthew Stratford
        Michael Grace

    Date:
        October, November 2020
"""
import multiprocessing
import player
from flask import Flask, render_template, send_from_directory, request, jsonify
from typing import Any, Optional
import json
import setproctitle
import logging
from helpers.os_environment import isMacOS
from helpers.device_manager import DeviceManager

if not isMacOS():
    # Rip, this doesn't like threading on MacOS.
    import pyttsx3

import config
from typing import Dict, List
from helpers.state_manager import StateManager
from helpers.logging_manager import LoggingManager
from websocket_server import WebsocketServer

setproctitle.setproctitle("BAPSicle - Server")

default_state = {
    "server_version": 0,
    "server_name": "URY BAPSicle",
    "host": "localhost",
    "port": 13500,
    "ws_port": 13501,
    "num_channels": 3
}


class BAPSicleServer():

    def __init__(self):

        process_title = "Server"
        setproctitle.setproctitle(process_title)
        multiprocessing.current_process().name = process_title

        startServer()

    def __del__(self):
        stopServer()


logger = LoggingManager("BAPSicleServer")

state = StateManager("BAPSicleServer", logger, default_state)
state.update("server_version", config.VERSION)

app = Flask(__name__, static_url_path='')

log = logging.getLogger('werkzeug')
log.disabled = True
app.logger.disabled = True

channel_to_q = []
channel_from_q = []
channel_p = []

stopping = False


# General Endpoints

@app.errorhandler(404)
def page_not_found(e: Any):
    data = {
        'ui_page': "404",
        "ui_title": "404"
    }
    return render_template('404.html', data=data), 404


@app.route("/")
def ui_index():
    data = {
        'ui_page': "index",
        "ui_title": "",
        "server_version": config.VERSION,
        "server_name": state.state["server_name"]
    }
    return render_template('index.html', data=data)


@app.route("/config")
def ui_config():
    channel_states = []
    for i in range(state.state["num_channels"]):
        channel_states.append(status(i))

    outputs = DeviceManager.getOutputs()

    data = {
        'channels': channel_states,
        'outputs': outputs,
        'ui_page': "config",
        "ui_title": "Config"
    }
    return render_template('config.html', data=data)


@app.route("/status")
def ui_status():
    channel_states = []
    for i in range(state.state["num_channels"]):
        channel_states.append(status(i))

    data = {
        'channels': channel_states,
        'ui_page': "status",
        "ui_title": "Status"
    }
    return render_template('status.html', data=data)


@app.route("/status-json")
def json_status():
    channel_states = []
    for i in range(state.state["num_channels"]):
        channel_states.append(status(i))
    return {
        "server": state.state,
        "channels": channel_states
    }


@app.route("/server")
def server_config():
    data = {
        "ui_page": "server",
        "ui_title": "Server Config",
        "state": state.state
    }
    return render_template("server.html", data=data)


@app.route("/restart", methods=["POST"])
def restart_server():
    state.update("server_name", request.form["name"])
    state.update("host", request.form["host"])
    state.update("port", int(request.form["port"]))
    state.update("num_channels", int(request.form["channels"]))
    state.update("ws_port", int(request.form["ws_port"]))
    stopServer(restart=True)
    startServer()

# Channel Audio Options


@app.route("/player/<int:channel>/play")
def play(channel: int):

    channel_to_q[channel].put("PLAY")

    return ui_status()


@app.route("/player/<int:channel>/pause")
def pause(channel: int):

    channel_to_q[channel].put("PAUSE")

    return ui_status()


@app.route("/player/<int:channel>/unpause")
def unPause(channel: int):

    channel_to_q[channel].put("UNPAUSE")

    return ui_status()


@app.route("/player/<int:channel>/stop")
def stop(channel: int):

    channel_to_q[channel].put("STOP")

    return ui_status()


@app.route("/player/<int:channel>/seek/<float:pos>")
def seek(channel: int, pos: float):

    channel_to_q[channel].put("SEEK:" + str(pos))

    return ui_status()


@app.route("/player/<int:channel>/output/<name>")
def output(channel: int, name: Optional[str]):
    channel_to_q[channel].put("OUTPUT:" + str(name))
    return ui_status()


@app.route("/player/<int:channel>/autoadvance/<int:state>")
def autoadvance(channel: int, state: int):
    channel_to_q[channel].put("AUTOADVANCE:" + str(state))
    return ui_status()


@app.route("/player/<int:channel>/repeat/<state>")
def repeat(channel: int, state: str):
    channel_to_q[channel].put("REPEAT:" + state.upper())
    return ui_status()


@app.route("/player/<int:channel>/playonload/<int:state>")
def playonload(channel: int, state: int):
    channel_to_q[channel].put("PLAYONLOAD:" + str(state))
    return ui_status()

# Channel Items

<<<<<<< HEAD
@app.route("/player/<int:channel>/load/<int:timeslotItemId>")
def load(channel:int, timeslotItemId: int):
    channel_to_q[channel].put("LOAD:" + str(timeslotItemId))
=======

@app.route("/player/<int:channel>/load/<int:channel_weight>")
def load(channel: int, channel_weight: int):
    channel_to_q[channel].put("LOAD:" + str(channel_weight))
>>>>>>> 9536bf7c
    return ui_status()


@app.route("/player/<int:channel>/unload")
def unload(channel: int):

    channel_to_q[channel].put("UNLOAD")

    return ui_status()


@app.route("/player/<int:channel>/add", methods=["POST"])
def add_to_plan(channel: int):
<<<<<<< HEAD
    new_item: Dict[str, Any] = {
        "timeslotItemId": int(request.form["timeslotItemId"]),
=======
    new_item: Dict[str, any] = {
        "channel_weight": int(request.form["channel_weight"]),
>>>>>>> 9536bf7c
        "filename": request.form["filename"],
        "title":  request.form["title"],
        "artist":  request.form["artist"],
    }

    channel_to_q[channel].put("ADD:" + json.dumps(new_item))

    return new_item

<<<<<<< HEAD
@app.route("/player/<int:channel>/move/<int:timeslotItemId>/<float:position>")
def move_plan(channel: int, timeslotItemId: int, position: float):
    channel_to_q[channel].put("MOVE:" + json.dumps({"timeslotItemId": timeslotItemId, "position": position}))
=======

@app.route("/player/<int:channel>/move/<int:channel_weight>/<int:position>")
def move_plan(channel: int, channel_weight: int, position: int):
    channel_to_q[channel].put("MOVE:" + json.dumps({"channel_weight": channel_weight, "position": position}))
>>>>>>> 9536bf7c

    # TODO Return
    return True

<<<<<<< HEAD
@app.route("/player/<int:channel>/remove/<int:timeslotItemId>")
def remove_plan(channel: int, timeslotItemId: int):
    channel_to_q[channel].put("REMOVE:" + str(timeslotItemId))
=======

@app.route("/player/<int:channel>/remove/<int:channel_weight>")
def remove_plan(channel: int, channel_weight: int):
    channel_to_q[channel].put("REMOVE:" + channel_weight)
>>>>>>> 9536bf7c

    # TODO Return
    return True


@app.route("/player/<int:channel>/clear")
def clear_channel_plan(channel: int):
    channel_to_q[channel].put("CLEAR")

    # TODO Return
    return True

# General Channel Endpoints


@app.route("/player/<int:channel>/status")
def channel_json(channel: int):
    try:
        return jsonify(status(channel))
    except:
        return status(channel)

def status(channel: int):
    channel_to_q[channel].put("STATUS")
    while True:
        response = channel_from_q[channel].get()
        if response.startswith("STATUS:"):
            response = response[7:]
            response = response[response.index(":")+1:]
            try:
                response = json.loads(response)
            except:
                pass

            return response


@app.route("/quit")
def quit():
    stopServer()
    return "Shutting down..."


@app.route("/player/all/stop")
def all_stop():
    for channel in channel_to_q:
        channel.put("STOP")
    return ui_status()


@app.route("/player/all/clear")
def clear_all_channels():
    for channel in channel_to_q:
        channel.put("CLEAR")
    return ui_status()


@app.route('/static/<path:path>')
def send_static(path: str):
    return send_from_directory('ui-static', path)


@app.route("/logs")
def list_logs():
    data = {
        "ui_page": "loglist",
        "ui_title": "Logs",
        "logs": ["BAPSicleServer"] + ["channel{}".format(x) for x in range(state.state["num_channels"])]
    }
    return render_template("loglist.html", data=data)


@app.route("/logs/<path:path>")
def send_logs(path):
    l = open("logs/{}.log".format(path))
    data = {
        "logs": l.read().splitlines(),
        'ui_page': "log",
        "ui_title": "Logs - {}".format(path)
    }
    l.close()
    return render_template('log.html', data=data)


def startServer():
    if isMacOS():
        multiprocessing.set_start_method("spawn", True)
    for channel in range(state.state["num_channels"]):

        channel_to_q.append(multiprocessing.Queue())
        channel_from_q.append(multiprocessing.Queue())
        channel_p.append(
            multiprocessing.Process(
                target=player.Player,
                args=(channel, channel_to_q[-1], channel_from_q[-1]),
                daemon=True
            )
        )
        channel_p[channel].start()

    websockets_server = multiprocessing.Process(target=WebsocketServer, args=[channel_to_q, state])
    websockets_server.start()

    if not isMacOS():

        # Temporary RIP.

        # Welcome Speech

        text_to_speach = pyttsx3.init()
        text_to_speach.save_to_file(
            """Thank-you for installing BAPSicle - the play-out server from the broadcasting and presenting suite.
        By default, this server is accepting connections on port 13500
        The version of the server service is {}
        Please refer to the documentation included with this application for further assistance.""".format(
                config.VERSION
            ),
            "dev/welcome.mp3"
        )
        text_to_speach.runAndWait()

<<<<<<< HEAD
    new_item: Dict[str,Any] = {
        "timeslotItemId": 0,
=======
    new_item: Dict[str, any] = {
        "channel_weight": 0,
>>>>>>> 9536bf7c
        "filename": "dev/welcome.mp3",
        "title":  "Welcome to BAPSicle",
        "artist":  "University Radio York",
    }

    channel_to_q[0].put("ADD:" + json.dumps(new_item))
    # channel_to_q[0].put("LOAD:0")
    # channel_to_q[0].put("PLAY")

    # Don't use reloader, it causes Nested Processes!
    app.run(host=state.state["host"], port=state.state["port"], debug=True, use_reloader=False)


def stopServer(restart=False):
    global channel_p
    global channel_from_q
    global channel_to_q
    print("Stopping server.py")
    for q in channel_to_q:
        q.put("QUIT")
    for player in channel_p:
        try:
            player.join()
        except:
            pass
        finally:
            channel_p = []
            channel_from_q = []
            channel_to_q = []
    print("Stopped all players.")
    global stopping
    if stopping == False:
        stopping = True
        shutdown = request.environ.get('werkzeug.server.shutdown')
        if shutdown is None:
            print("Shutting down Server.")

        else:
            print("Shutting down Flask.")
            if not restart:
                shutdown()


if __name__ == "__main__":
    print("BAPSicle is a service. Please run it like one.")<|MERGE_RESOLUTION|>--- conflicted
+++ resolved
@@ -228,16 +228,10 @@
 
 # Channel Items
 
-<<<<<<< HEAD
-@app.route("/player/<int:channel>/load/<int:timeslotItemId>")
-def load(channel:int, timeslotItemId: int):
-    channel_to_q[channel].put("LOAD:" + str(timeslotItemId))
-=======
 
 @app.route("/player/<int:channel>/load/<int:channel_weight>")
 def load(channel: int, channel_weight: int):
     channel_to_q[channel].put("LOAD:" + str(channel_weight))
->>>>>>> 9536bf7c
     return ui_status()
 
 
@@ -251,13 +245,8 @@
 
 @app.route("/player/<int:channel>/add", methods=["POST"])
 def add_to_plan(channel: int):
-<<<<<<< HEAD
-    new_item: Dict[str, Any] = {
-        "timeslotItemId": int(request.form["timeslotItemId"]),
-=======
     new_item: Dict[str, any] = {
         "channel_weight": int(request.form["channel_weight"]),
->>>>>>> 9536bf7c
         "filename": request.form["filename"],
         "title":  request.form["title"],
         "artist":  request.form["artist"],
@@ -267,30 +256,24 @@
 
     return new_item
 
-<<<<<<< HEAD
 @app.route("/player/<int:channel>/move/<int:timeslotItemId>/<float:position>")
 def move_plan(channel: int, timeslotItemId: int, position: float):
     channel_to_q[channel].put("MOVE:" + json.dumps({"timeslotItemId": timeslotItemId, "position": position}))
-=======
 
 @app.route("/player/<int:channel>/move/<int:channel_weight>/<int:position>")
 def move_plan(channel: int, channel_weight: int, position: int):
     channel_to_q[channel].put("MOVE:" + json.dumps({"channel_weight": channel_weight, "position": position}))
->>>>>>> 9536bf7c
 
     # TODO Return
     return True
 
-<<<<<<< HEAD
 @app.route("/player/<int:channel>/remove/<int:timeslotItemId>")
 def remove_plan(channel: int, timeslotItemId: int):
     channel_to_q[channel].put("REMOVE:" + str(timeslotItemId))
-=======
 
 @app.route("/player/<int:channel>/remove/<int:channel_weight>")
 def remove_plan(channel: int, channel_weight: int):
     channel_to_q[channel].put("REMOVE:" + channel_weight)
->>>>>>> 9536bf7c
 
     # TODO Return
     return True
@@ -412,13 +395,8 @@
         )
         text_to_speach.runAndWait()
 
-<<<<<<< HEAD
     new_item: Dict[str,Any] = {
-        "timeslotItemId": 0,
-=======
-    new_item: Dict[str, any] = {
         "channel_weight": 0,
->>>>>>> 9536bf7c
         "filename": "dev/welcome.mp3",
         "title":  "Welcome to BAPSicle",
         "artist":  "University Radio York",
