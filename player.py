--- conflicted
+++ resolved
@@ -25,8 +25,12 @@
 import copy
 import json
 import time
-<<<<<<< HEAD
 import sys
+
+from typing import Callable, Dict, List
+
+from plan import PlanObject
+
 # Stop the Pygame Hello message.
 import os
 os.environ['PYGAME_HIDE_SUPPORT_PROMPT'] = "hide"
@@ -35,23 +39,8 @@
 
 from helpers.state_manager import StateManager
 from helpers.logging_manager import LoggingManager
-=======
-
-from typing import Callable, Dict, List
-
-from plan import PlanObject
-
-import os
-import sys
-
-from pygame import mixer
-from mutagen.mp3 import MP3
-
-from state_manager import StateManager
-from helpers.os_environment import isMacOS
-
-os.environ['PYGAME_HIDE_SUPPORT_PROMPT'] = "hide"
->>>>>>> ae5cea9c
+
+
 
 class Player():
     state = None
@@ -181,13 +170,8 @@
         # if self.isPlaying or self.isPaused:
         try:
             mixer.music.stop()
-<<<<<<< HEAD
         except:
             self.logger.log.exception("Failed to stop playing.")
-=======
-        except Exception as e:
-            print("Couldn't Stop Player:", e)
->>>>>>> ae5cea9c
             return False
         self.state.update("pos", 0)
         self.state.update("pos_offset", 0)
@@ -259,9 +243,6 @@
         if not self.isPlaying:
             self.unload()
 
-<<<<<<< HEAD
-            self.state.update("filename", filename)
-=======
             updated: bool = False
             
             for i in range(len(self.state.state["show_plan"])):
@@ -276,7 +257,6 @@
 
             filename: str = self.state.state["loaded_item"].filename
 
->>>>>>> ae5cea9c
 
             try:
                 self.logger.log.info("Loading file: " + str(filename))
@@ -319,10 +299,7 @@
         wasPlaying = self.state.state["playing"]
         self.quit()
         self.state.update("output", name)
-<<<<<<< HEAD
-=======
         self.state.update("loaded_item", None)
->>>>>>> ae5cea9c
         try:
             if name:
                 mixer.init(44100, -16, 2, 1024, devicename=name)
@@ -331,8 +308,6 @@
         except:
             self.logger.log.exception("Failed to init mixer with device name: " + str(name))
             return False
-
-        self.load(self.state.state["filename"])
 
         if wasPlaying:
             self.unpause()
@@ -419,15 +394,9 @@
             self.logger.log.info("Using default output device.")
             self.output()
 
-<<<<<<< HEAD
-        if loaded_state["filename"]:
-            self.logger.log.info("Loading filename: " + loaded_state["filename"])
-            self.load(loaded_state["filename"])
-=======
         if loaded_state["loaded_item"]:
-            print("Loading filename: " + loaded_state["loaded_item"].filename)
+            self.logger.log.info("Loading filename: " + loaded_state["loaded_item"].filename)
             self.load(loaded_state["loaded_item"].timeslotitemid)
->>>>>>> ae5cea9c
 
             if loaded_state["pos_true"] != 0:
                 self.logger.log.info("Seeking to pos_true: " + str(loaded_state["pos_true"]))
@@ -544,12 +513,7 @@
     # Do some testing
     in_q.put("LOADED?")
     in_q.put("PLAY")
-<<<<<<< HEAD
-    in_q.put("LOAD:\\Users\\matth\\Documents\\GitHub\\bapsicle\\dev\\test.mp3")
-=======
-
     in_q.put("LOAD:dev/test.mp3")
->>>>>>> ae5cea9c
     in_q.put("LOADED?")
     in_q.put("PLAY")
     print("Entering infinite loop.")
