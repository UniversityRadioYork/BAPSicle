"""
    BAPSicle Server
    Next-gen audio playout server for University Radio York playout,
    based on WebStudio interface.

    Audio Player

    Authors:
        Matthew Stratford
        Michael Grace

    Date:
        October, November 2020
"""

# This is the player. Reliability is critical here, so we're catching
# literally every exception possible and handling it.

# It is key that whenever the parent server tells us to do something
# that we respond with something, FAIL or OKAY. The server doesn't like to be kept waiting.

from helpers.types import PlayerState, RepeatMode
from queue import Empty
import multiprocessing
import setproctitle
import copy
import json
import time
import sys

from typing import Any, Callable, Dict, List, Optional

from plan import PlanItem

# Stop the Pygame Hello message.
import os
os.environ['PYGAME_HIDE_SUPPORT_PROMPT'] = "hide"
from pygame import mixer
from mutagen.mp3 import MP3

from helpers.myradio_api import MyRadioAPI
from helpers.os_environment import isMacOS
from helpers.state_manager import StateManager
from helpers.logging_manager import LoggingManager


class Player():
    state = None
    running = False
    out_q = None
    last_msg = None
    logger = None

    __default_state = {
        "initialised": False,
        "loaded_item": None,
        "channel": -1,
        "playing": False,
        "paused": False,
        "loaded": False,
        "pos": 0,
        "pos_offset": 0,
        "pos_true": 0,
        "remaining": 0,
        "length": 0,
        "auto_advance": True,
        "repeat": "NONE",  # NONE, ONE or ALL
        "play_on_load": False,
        "output": None,
        "show_plan": []
    }

    __rate_limited_params = [
        "pos",
        "pos_offset",
        "pos_true",
        "remaining"
    ]

    @property
    def isInit(self):
        try:
            mixer.music.get_busy()
        except:
            return False

        return True

    @property
    def isPlaying(self):
        if self.isInit:
            return (not self.isPaused) and bool(mixer.music.get_busy())
        return False

    @property
    def isPaused(self) -> bool:
        return self.state.state["paused"]

    @property
    def isLoaded(self):
        if not self.state.state["loaded_item"]:
            return False
        if self.isPlaying:
            return True

        # Because Pygame/SDL is annoying
        # We're not playing now, so we can quickly test run
        # If that works, we're loaded.
        try:
            position: float = self.state.state["pos"]
            mixer.music.set_volume(0)
            mixer.music.play(0)
        except:
            try:
                mixer.music.set_volume(1)
            except:
                self.logger.log.exception("Failed to reset volume after attempting loaded test.")
                pass
            return False
        if position > 0:
            self.pause()
        else:
            self.stop()
        mixer.music.set_volume(1)
        return True

    @property
    def status(self):
        state = copy.copy(self.state.state)

        # Not the biggest fan of this, but maybe I'll get a better solution for this later
        state["loaded_item"] = state["loaded_item"].__dict__ if state["loaded_item"] else None
        state["show_plan"] = [repr.__dict__ for repr in state["show_plan"]]

        res = json.dumps(state)
        return res

    # Audio Playout Related Methods

    def play(self, pos: float = 0):
        try:
            mixer.music.play(0, pos)
            self.state.update("pos_offset", pos)
        except:
            self.logger.log.exception("Failed to play at pos: " + str(pos))
            return False
        self.state.update("paused", False)
        return True

    def pause(self):
        try:
            mixer.music.pause()
        except:
            self.logger.log.exception("Failed to pause.")
            return False
        self.state.update("paused", True)
        return True

    def unpause(self):
        if not self.isPlaying:
            position: float = self.state.state["pos_true"]
            try:
                self.play(position)
            except:
                self.logger.log.exception("Failed to unpause from pos: " + str(position))
                return False
            self.state.update("paused", False)
            return True
        return False

    def stop(self):
        # if self.isPlaying or self.isPaused:
        try:
            mixer.music.stop()
        except:
            self.logger.log.exception("Failed to stop playing.")
            return False
        self.state.update("pos", 0)
        self.state.update("pos_offset", 0)
        self.state.update("pos_true", 0)
        self.state.update("paused", False)
        return True
        # return False

    def seek(self, pos: float) -> bool:
        if self.isPlaying:
            try:
                self.play(pos)
            except:
                self.logger.log.exception("Failed to seek to pos: " + str(pos))
                return False
            return True
        else:
            self.state.update("paused", True)
            self._updateState(pos=pos)
        return True

    def set_auto_advance(self, message: int) -> bool:
        if message == 0:
            self.state.update("auto_advance", False)
            return True  # It did it
        elif message == 1:
            self.state.update("auto_advance", True)
            return True
        else:
            return False

    def set_repeat(self, message: str) -> bool:
        if message in ["ALL", "ONE", "NONE"]:
            self.state.update("repeat", message)
            return True
        else:
            return False

    def set_play_on_load(self, message: int) -> bool:
        if message == 0:
            self.state.update("play_on_load", False)
            return True  # It did it
        elif message == 1:
            self.state.update("play_on_load", True)
            return True
        else:
            return False

    # Show Plan Related Methods

    def add_to_plan(self, new_item: Dict[str, Any]) -> bool:
        self.state.update("show_plan", self.state.state["show_plan"] + [PlanItem(new_item)])
        return True

<<<<<<< HEAD
    def remove_from_plan(self, timeslotItemId: int) -> bool:
        plan_copy: List[PlanItem] = copy.copy(self.state.state["show_plan"])
        for i in plan_copy:
            if i.timeslotItemId == timeslotItemId:
=======
    def remove_from_plan(self, channel_weight: int) -> bool:
        plan_copy = copy.copy(self.state.state["show_plan"])
        for i in range(len(plan_copy)):
            if plan_copy[i].channel_weight == channel_weight:
>>>>>>> 9536bf7c
                plan_copy.remove(i)
                self.state.update("show_plan", plan_copy)
                return True
        return False

    def clear_channel_plan(self) -> bool:
        self.state.update("show_plan", [])
        return True

<<<<<<< HEAD
    def load(self, timeslotItemId: int):
=======
    def load(self, channel_weight: int):
>>>>>>> 9536bf7c
        if not self.isPlaying:
            self.unload()

            showplan = self.state.state["show_plan"]

<<<<<<< HEAD
            loaded_item: Optional[PlanItem] = None

            for i in range(len(showplan)):
                if showplan[i].timeslotItemId == timeslotItemId:
                    loaded_item = showplan[i]
                    break

            if loaded_item == None:
                self.logger.log.error("Failed to find timeslotItemId: {}".format(timeslotItemId))
                return False

            if (loaded_item.filename == "" or loaded_item.filename == None):
                loaded_item.filename = MyRadioAPI.get_filename(item = loaded_item)

            if not loaded_item.filename:
=======
            for i in range(len(self.state.state["show_plan"])):
                if self.state.state["show_plan"][i].channel_weight == channel_weight:
                    self.state.update("loaded_item", self.state.state["show_plan"][i])
                    updated = True
                    break

            if not updated:
                print("Failed to find channel_weight:", channel_weight)
>>>>>>> 9536bf7c
                return False

            self.state.update("loaded_item", loaded_item)

<<<<<<< HEAD
            for i in range(len(showplan)):
                if showplan[i].timeslotItemId == timeslotItemId:
                    self.state.update("show_plan", index=i, value=loaded_item)
                break
                # TODO: Update the show plan filenames

=======
>>>>>>> 9536bf7c
            try:
                self.logger.log.info("Loading file: " + str(loaded_item.filename))
                mixer.music.load(loaded_item.filename)
            except:
                # We couldn't load that file.
                self.logger.log.exception("Couldn't load file: " + str(loaded_item.filename))
                return False

            try:
                if ".mp3" in loaded_item.filename:
                    song = MP3(loaded_item.filename)
                    self.state.update("length", song.info.length)
                else:
                    self.state.update("length", mixer.Sound(loaded_item.filename).get_length()/1000)
            except:
                self.logger.log.exception("Failed to update the length of item.")
                return False
        return True

    def unload(self):
        if not self.isPlaying:
            try:
                mixer.music.unload()
                self.state.update("paused", False)
                self.state.update("loaded_item", None)
            except:
                self.logger.log.exception("Failed to unload channel.")
                return False
        return not self.isLoaded

    def quit(self):
        try:
            mixer.quit()
            self.state.update("paused", False)
        except:
            self.logger.log.exception("Failed to quit mixer.")

    def output(self, name: Optional[str] = None):
        wasPlaying = self.state.state["playing"]
        name = None if name == "none" else name

        self.quit()
        self.state.update("output", name)
        try:
            if name:
                mixer.init(44100, -16, 2, 1024, devicename=name)
            else:
                mixer.init(44100, -16, 2, 1024)
        except:
            self.logger.log.exception("Failed to init mixer with device name: " + str(name))
            return False

        loadedItem = self.state.state["loaded_item"]
        if (loadedItem):
<<<<<<< HEAD
            self.load(loadedItem.timeslotItemId)
=======
            self.load(loadedItem.channel_weight)
>>>>>>> 9536bf7c
        if wasPlaying:
            self.unpause()

        return True

    def _updateState(self, pos: Optional[float] = None):

        self.state.update("initialised", self.isInit)
        if self.isInit:
            if (pos):
                self.state.update("pos", max(0, pos))
            elif self.isPlaying:
                # Get one last update in, incase we're about to pause/stop it.
                self.state.update("pos", max(0, mixer.music.get_pos()/1000))
            self.state.update("playing", self.isPlaying)
            self.state.update("loaded", self.isLoaded)

            self.state.update("pos_true", self.state.state["pos"] + self.state.state["pos_offset"])

            self.state.update("remaining", self.state.state["length"] - self.state.state["pos_true"])

            loaded_item = self.state.state["loaded_item"]
            if loaded_item == None or self.state.state["remaining"] != 0:
                return

            # Track has ended
            print("Finished", loaded_item.name)

            # Repeat 1
            if self.state.state["repeat"] == "ONE":
                self.play()

<<<<<<< HEAD
            # Auto Advance
            elif self.state.state["auto_advance"]:
                for i in range(len(self.state.state["show_plan"])):
                    if self.state.state["show_plan"][i].timeslotItemId == loaded_item.timeslotItemId:
                        if len(self.state.state["show_plan"]) > i+1:
                            self.load(self.state.state["show_plan"][i+1].timeslotItemId)
                            break

                        # Repeat All
                        elif self.state.state["repeat"] == "ALL":
                            self.load(self.state.state["show_plan"][0].timeslotItemId)
=======
                # Auto Advance
                elif self.state.state["auto_advance"]:
                    for i in range(len(self.state.state["show_plan"])):
                        if self.state.state["show_plan"][i].channel_weight == self.state.state["loaded_item"].channel_weight:
                            if len(self.state.state["show_plan"]) > i+1:
                                self.load(self.state.state["show_plan"][i+1].channel_weight)
                                break

                            # Repeat All
                            elif self.state.state["repeat"] == "ALL":
                                self.load(self.state.state["show_plan"][0].channel_weight)
>>>>>>> 9536bf7c

            # Play on Load
            if self.state.state["play_on_load"]:
                self.play()

<<<<<<< HEAD

    def _retMsg(self, msg: Any, okay_str: Any = False):
=======
    def _retMsg(self, msg, okay_str=False):
>>>>>>> 9536bf7c
        response = self.last_msg + ":"
        if msg == True:
            response += "OKAY"
        elif isinstance(msg, str):
            if okay_str:
                response += "OKAY:" + msg
            else:
                response += "FAIL:" + msg
        else:
            response += "FAIL"
        if self.out_q:
            self.out_q.put(response)

    def __init__(self, channel: int, in_q: multiprocessing.Queue, out_q: multiprocessing.Queue):

        process_title = "Player: Channel " + str(channel)
        setproctitle.setproctitle(process_title)
        multiprocessing.current_process().name = process_title

        self.running = True
        self.out_q = out_q

        self.logger = LoggingManager("channel" + str(channel))

        self.state = StateManager("channel" + str(channel), self.logger,
                                  self.__default_state, self.__rate_limited_params)
        self.state.update("channel", channel)

        loaded_state = copy.copy(self.state.state)

        if loaded_state["output"]:
            self.logger.log.info("Setting output to: " + str(loaded_state["output"]))
            self.output(loaded_state["output"])
        else:
            self.logger.log.info("Using default output device.")
            self.output()

<<<<<<< HEAD
        loaded_item = loaded_state["loaded_item"]
        if loaded_item:
            self.logger.log.info("Loading filename: " + str(loaded_item.filename))
            self.load(loaded_item.timeslotItemId)
=======
        if loaded_state["loaded_item"]:
            self.logger.log.info("Loading filename: " + loaded_state["loaded_item"].filename)
            self.load(loaded_state["loaded_item"].channel_weight)
>>>>>>> 9536bf7c

            if loaded_state["pos_true"] != 0:
                self.logger.log.info("Seeking to pos_true: " + str(loaded_state["pos_true"]))
                self.seek(loaded_state["pos_true"])

            if loaded_state["playing"] == True:
                self.logger.log.info("Resuming.")
                self.unpause()
        else:
            self.logger.log.info("No file was previously loaded.")

        while self.running:
            time.sleep(0.1)
            self._updateState()
            try:
                try:
                    self.last_msg = in_q.get_nowait()
                except Empty:
                    # The incomming message queue was empty,
                    # skip message processing
                    pass
                else:

                    # We got a message.

                    # Output re-inits the mixer, so we can do this any time.
                    if (self.last_msg.startswith("OUTPUT")):
                        split = self.last_msg.split(":")
                        self._retMsg(self.output(split[1]))

                    elif self.isInit:

<<<<<<< HEAD
                        message_types: Dict[str, Callable[..., Any]] = { # TODO Check Types
                            "STATUS":       lambda: self._retMsg(self.status, True),
=======
                        message_types: Dict[str, Callable[any, bool]] = {  # TODO Check Types
                            "STATUS": lambda: self._retMsg(self.status, True),
>>>>>>> 9536bf7c

                            # Audio Playout
                            "PLAY": lambda: self._retMsg(self.play()),
                            "PAUSE": lambda: self._retMsg(self.pause()),
                            "UNPAUSE": lambda: self._retMsg(self.unpause()),
                            "STOP": lambda: self._retMsg(self.stop()),
                            "SEEK": lambda: self._retMsg(self.seek(float(self.last_msg.split(":")[1]))),
                            "AUTOADVANCE": lambda: self._retMsg(self.set_auto_advance(int(self.last_msg.split(":")[1]))),
                            "REPEAT": lambda: self._retMsg(self.set_repeat(self.last_msg.split(":")[1])),
                            "PLAYONLOAD": lambda: self._retMsg(self.set_play_on_load(int(self.last_msg.split(":")[1]))),

                            # Show Plan Items
                            "LOAD": lambda: self._retMsg(self.load(int(self.last_msg.split(":")[1]))),
                            "LOADED?": lambda: self._retMsg(self.isLoaded),
                            "UNLOAD": lambda: self._retMsg(self.unload()),
                            "ADD": lambda: self._retMsg(self.add_to_plan(json.loads(":".join(self.last_msg.split(":")[1:])))),
                            "REMOVE": lambda: self._retMsg(self.remove_from_plan(int(self.last_msg.split(":")[1]))),
                            "CLEAR": lambda: self._retMsg(self.clear_channel_plan())
                        }

                        message_type: str = self.last_msg.split(":")[0]

                        if message_type in message_types.keys():
                            message_types[message_type]()

                        elif (self.last_msg == 'QUIT'):
                            self.running = False
                            continue

                        else:
                            self._retMsg("Unknown Command")
                    else:
                        if (self.last_msg == 'STATUS'):
                            self._retMsg(self.status)
                        else:
                            self._retMsg(False)

            # Catch the player being killed externally.
            except KeyboardInterrupt:
                self.logger.log.info("Received KeyboardInterupt")
                break
            except SystemExit:
                self.logger.log.info("Received SystemExit")
                break
            except:
                self.logger.log.exception("Received unexpected exception.")
                break

        self.logger.log.info("Quiting player ", channel)
        self.quit()
        self._retMsg("EXIT")
        sys.exit(0)


def showOutput(in_q: multiprocessing.Queue, out_q: multiprocessing.Queue):
    print("Starting showOutput().")
    while True:
        time.sleep(0.01)
        last_msg = out_q.get()
        print(last_msg)


if __name__ == "__main__":
    if isMacOS():
        multiprocessing.set_start_method("spawn", True)

    in_q: multiprocessing.Queue[Any] = multiprocessing.Queue()
    out_q: multiprocessing.Queue[Any] = multiprocessing.Queue()

    outputProcess = multiprocessing.Process(
        target=showOutput,
        args=(in_q, out_q),
    ).start()

    playerProcess = multiprocessing.Process(
        target=Player,
        args=(-1, in_q, out_q),
    ).start()

    # Do some testing
    in_q.put("LOADED?")
    in_q.put("PLAY")
    in_q.put("LOAD:dev/test.mp3")
    in_q.put("LOADED?")
    in_q.put("PLAY")
    print("Entering infinite loop.")
    while True:
        pass<|MERGE_RESOLUTION|>--- conflicted
+++ resolved
@@ -228,17 +228,10 @@
         self.state.update("show_plan", self.state.state["show_plan"] + [PlanItem(new_item)])
         return True
 
-<<<<<<< HEAD
     def remove_from_plan(self, timeslotItemId: int) -> bool:
         plan_copy: List[PlanItem] = copy.copy(self.state.state["show_plan"])
         for i in plan_copy:
             if i.timeslotItemId == timeslotItemId:
-=======
-    def remove_from_plan(self, channel_weight: int) -> bool:
-        plan_copy = copy.copy(self.state.state["show_plan"])
-        for i in range(len(plan_copy)):
-            if plan_copy[i].channel_weight == channel_weight:
->>>>>>> 9536bf7c
                 plan_copy.remove(i)
                 self.state.update("show_plan", plan_copy)
                 return True
@@ -248,17 +241,12 @@
         self.state.update("show_plan", [])
         return True
 
-<<<<<<< HEAD
     def load(self, timeslotItemId: int):
-=======
-    def load(self, channel_weight: int):
->>>>>>> 9536bf7c
         if not self.isPlaying:
             self.unload()
 
             showplan = self.state.state["show_plan"]
 
-<<<<<<< HEAD
             loaded_item: Optional[PlanItem] = None
 
             for i in range(len(showplan)):
@@ -274,29 +262,16 @@
                 loaded_item.filename = MyRadioAPI.get_filename(item = loaded_item)
 
             if not loaded_item.filename:
-=======
-            for i in range(len(self.state.state["show_plan"])):
-                if self.state.state["show_plan"][i].channel_weight == channel_weight:
-                    self.state.update("loaded_item", self.state.state["show_plan"][i])
-                    updated = True
-                    break
-
-            if not updated:
-                print("Failed to find channel_weight:", channel_weight)
->>>>>>> 9536bf7c
                 return False
 
             self.state.update("loaded_item", loaded_item)
 
-<<<<<<< HEAD
             for i in range(len(showplan)):
                 if showplan[i].timeslotItemId == timeslotItemId:
                     self.state.update("show_plan", index=i, value=loaded_item)
                 break
                 # TODO: Update the show plan filenames
 
-=======
->>>>>>> 9536bf7c
             try:
                 self.logger.log.info("Loading file: " + str(loaded_item.filename))
                 mixer.music.load(loaded_item.filename)
@@ -351,11 +326,7 @@
 
         loadedItem = self.state.state["loaded_item"]
         if (loadedItem):
-<<<<<<< HEAD
             self.load(loadedItem.timeslotItemId)
-=======
-            self.load(loadedItem.channel_weight)
->>>>>>> 9536bf7c
         if wasPlaying:
             self.unpause()
 
@@ -388,7 +359,6 @@
             if self.state.state["repeat"] == "ONE":
                 self.play()
 
-<<<<<<< HEAD
             # Auto Advance
             elif self.state.state["auto_advance"]:
                 for i in range(len(self.state.state["show_plan"])):
@@ -400,30 +370,13 @@
                         # Repeat All
                         elif self.state.state["repeat"] == "ALL":
                             self.load(self.state.state["show_plan"][0].timeslotItemId)
-=======
-                # Auto Advance
-                elif self.state.state["auto_advance"]:
-                    for i in range(len(self.state.state["show_plan"])):
-                        if self.state.state["show_plan"][i].channel_weight == self.state.state["loaded_item"].channel_weight:
-                            if len(self.state.state["show_plan"]) > i+1:
-                                self.load(self.state.state["show_plan"][i+1].channel_weight)
-                                break
-
-                            # Repeat All
-                            elif self.state.state["repeat"] == "ALL":
-                                self.load(self.state.state["show_plan"][0].channel_weight)
->>>>>>> 9536bf7c
 
             # Play on Load
             if self.state.state["play_on_load"]:
                 self.play()
 
-<<<<<<< HEAD
 
     def _retMsg(self, msg: Any, okay_str: Any = False):
-=======
-    def _retMsg(self, msg, okay_str=False):
->>>>>>> 9536bf7c
         response = self.last_msg + ":"
         if msg == True:
             response += "OKAY"
@@ -461,16 +414,10 @@
             self.logger.log.info("Using default output device.")
             self.output()
 
-<<<<<<< HEAD
         loaded_item = loaded_state["loaded_item"]
         if loaded_item:
             self.logger.log.info("Loading filename: " + str(loaded_item.filename))
             self.load(loaded_item.timeslotItemId)
-=======
-        if loaded_state["loaded_item"]:
-            self.logger.log.info("Loading filename: " + loaded_state["loaded_item"].filename)
-            self.load(loaded_state["loaded_item"].channel_weight)
->>>>>>> 9536bf7c
 
             if loaded_state["pos_true"] != 0:
                 self.logger.log.info("Seeking to pos_true: " + str(loaded_state["pos_true"]))
@@ -503,13 +450,8 @@
 
                     elif self.isInit:
 
-<<<<<<< HEAD
                         message_types: Dict[str, Callable[..., Any]] = { # TODO Check Types
                             "STATUS":       lambda: self._retMsg(self.status, True),
-=======
-                        message_types: Dict[str, Callable[any, bool]] = {  # TODO Check Types
-                            "STATUS": lambda: self._retMsg(self.status, True),
->>>>>>> 9536bf7c
 
                             # Audio Playout
                             "PLAY": lambda: self._retMsg(self.play()),
