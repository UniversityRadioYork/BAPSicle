
.vscode/settings.json

__pycache__/

state/

*.egg-info/

build/build-exe-config.json

install/*.exe
install/nssm

*.pyo

*.spec

build/build-exe-pyinstaller-command.bat

build/build/BAPSicle/

build/output/

<<<<<<< HEAD
build/build-exe-pyinstaller-command.sh

logs/

*.mp3

*.oga

*.ogg
=======

venv/

config.py

dev/welcome.mp3

build/build-exe-pyinstaller-command.sh
>>>>>>> ae5cea9c
<|MERGE_RESOLUTION|>--- conflicted
+++ resolved
@@ -22,7 +22,13 @@
 
 build/output/
 
-<<<<<<< HEAD
+
+venv/
+
+config.py
+
+dev/welcome.mp3
+
 build/build-exe-pyinstaller-command.sh
 
 logs/
@@ -31,14 +37,4 @@
 
 *.oga
 
-*.ogg
-=======
-
-venv/
-
-config.py
-
-dev/welcome.mp3
-
-build/build-exe-pyinstaller-command.sh
->>>>>>> ae5cea9c
+*.ogg