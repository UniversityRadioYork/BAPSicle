import json
import os
import logging
import time
from datetime import datetime
from copy import copy

from plan import PlanItem
from helpers.logging_manager import LoggingManager
from helpers.os_environment import resolve_external_file_path


class StateManager:
    filepath = None
    logger = None
    __state = {}
    __state_in_file = {}
    # Dict of times that params can be updated after, if the time is before current time, it can be written immediately.
    __rate_limit_params_until = {}
    __rate_limit_period_s = 0

    def __init__(self, name, logger: LoggingManager, default_state=None, rate_limit_params=[], rate_limit_period_s=5):
        self.logger = logger

        self.filepath = resolve_external_file_path("/state/" + name + ".json")
        self._log("State file path set to: " + self.filepath)

        if not os.path.isfile(self.filepath):
            self._log("No existing state file found.")
            try:
                # Try creating the file.
                open(self.filepath, "x")
            except:
                self._log("Failed to create state file.", logging.CRITICAL)
                return

        with open(self.filepath, 'r') as file:
            file_state = file.read()

        if file_state == "":
            self._log("State file is empty. Setting default state.")
            self.state = default_state
            self.__state_in_file = copy(self.state)
        else:
            try:
                file_state = json.loads(file_state)

<<<<<<< HEAD
                # Turn from JSON -> PlanItem
                file_state["loaded_item"] = PlanItem(file_state["loaded_item"]) if file_state["loaded_item"] else None

                file_state["show_plan"] = [PlanItem(obj) for obj in file_state["show_plan"]]
=======
                # Turn from JSON -> PlanObject
                if "channel" in file_state:
                    file_state["loaded_item"] = PlanObject(
                        file_state["loaded_item"]) if file_state["loaded_item"] else None
                    file_state["show_plan"] = [PlanObject(obj) for obj in file_state["show_plan"]]
>>>>>>> afb63dbf

                # Now feed the loaded state into the initialised state manager.
                self.state = file_state
            except:
                self._logException("Failed to parse state JSON. Resetting to default state.")
                self.state = default_state
                self.__state_in_file = copy(self.state)

        # Now setup the rate limiting
        # Essentially rate limit all values to "now" to start with, allowing the first update
        # of all vars to succeed.
        for param in rate_limit_params:
            self.__rate_limit_params_until[param] = self._currentTimeS
        self.__rate_limit_period_s = rate_limit_period_s

    @property
    def state(self):
        return copy(self.__state)

    @state.setter
    def state(self, state):
        self.__state = copy(state)

    def write_to_file(self, state):
        if self.__state_in_file == state:
            # No change to be updated.
            return

        self.__state_in_file = state

        # Make sure we're not manipulating state
        state_to_json = copy(state)

        now = datetime.now()

        current_time = now.strftime("%H:%M:%S")
        state_to_json["last_updated"] = current_time

        # Not the biggest fan of this, but maybe I'll get a better solution for this later
        if "channel" in state_to_json:  # If its a channel object
            state_to_json["loaded_item"] = state_to_json["loaded_item"].__dict__ if state_to_json["loaded_item"] else None
            state_to_json["show_plan"] = [repr.__dict__ for repr in state_to_json["show_plan"]]
        try:
            state_json = json.dumps(state_to_json, indent=2, sort_keys=True)
        except:
            self._logException("Failed to dump JSON state.")
        else:
            with open(self.filepath, "w") as file:
                file.write(state_json)

    def update(self, key, value):
        update_file = True
        if (key in self.__rate_limit_params_until.keys()):
            # The key we're trying to update is expected to be updating very often,
            # We're therefore going to check before saving it.
            if self.__rate_limit_params_until[key] > self._currentTimeS:
                update_file = False
            else:
                self.__rate_limit_params_until[key] = self._currentTimeS + self.__rate_limit_period_s

        state_to_update = self.state

        if key in state_to_update and state_to_update[key] == value:
            # We're trying to update the state with the same value.
            # In this case, ignore the update
            return

        state_to_update[key] = value

        self.state = state_to_update

        if (update_file == True):
            self.write_to_file(state_to_update)

    def _log(self, text, level=logging.INFO):
        self.logger.log.log(level, "State Manager: " + text)

    def _logException(self, text):
        self.logger.log.exception("State Manager: " + text)

    @property
    def _currentTimeS(self):
        return time.time()<|MERGE_RESOLUTION|>--- conflicted
+++ resolved
@@ -45,18 +45,11 @@
             try:
                 file_state = json.loads(file_state)
 
-<<<<<<< HEAD
-                # Turn from JSON -> PlanItem
-                file_state["loaded_item"] = PlanItem(file_state["loaded_item"]) if file_state["loaded_item"] else None
-
-                file_state["show_plan"] = [PlanItem(obj) for obj in file_state["show_plan"]]
-=======
                 # Turn from JSON -> PlanObject
                 if "channel" in file_state:
                     file_state["loaded_item"] = PlanObject(
                         file_state["loaded_item"]) if file_state["loaded_item"] else None
                     file_state["show_plan"] = [PlanObject(obj) for obj in file_state["show_plan"]]
->>>>>>> afb63dbf
 
                 # Now feed the loaded state into the initialised state manager.
                 self.state = file_state
